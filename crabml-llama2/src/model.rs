--- conflicted
+++ resolved
@@ -81,7 +81,6 @@
     pub output_weight: Option<T>, // (vocab_size, dim)
 }
 
-<<<<<<< HEAD
 /// struct llama_layer {
 /// normalization
 /// struct ggml_tensor * attn_norm;
@@ -153,10 +152,7 @@
 /// struct ggml_tensor * ssm_dt_b;
 /// };
 
-pub trait Llama2Model {
-=======
 pub trait LlamaModel {
->>>>>>> 52544cbd
     type T: Tensor;
 
     fn conf(&self) -> LlamaConfig;
@@ -692,7 +688,7 @@
         }
     }
 
-<<<<<<< HEAD
+/**
     fn load_config(&self, gf: &GGUFFile) -> Result<Llama2Config> {
         let meta = gf.metadata();
         for key in meta.metadata_kv.keys() {
@@ -706,6 +702,7 @@
             .to_string();
 
         println!("tokenizer_kind={:?}", tokenizer_kind);
+*/
 /**
 ===----key----"tokenizer.ggml.bos_token_id"
 ===----key----"tokenizer.ggml.eos_token_id"
@@ -734,9 +731,7 @@
 
 ===----key----"phi2.rope.dimension_count"
 */
-=======
     fn load_config(&self, gf: &GGUFFile) -> Result<LlamaConfig> {
->>>>>>> 52544cbd
         // let rope_dims = gf.metadata().get_u32("llama.rope.dimension_count").unwrap();
         let (architecture, prefix) = match gf.metadata().get_string("general.architecture").unwrap()
         {
